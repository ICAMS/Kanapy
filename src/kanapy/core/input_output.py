--- conflicted
+++ resolved
@@ -300,7 +300,6 @@
             f.write('** Name: F0yzFix Type: Displacement/Rotation\n')
             f.write('*Boundary\nF0yz, 1, 1\n')
 
-<<<<<<< HEAD
     def write_load():
 
         if load_type == 'strain':
@@ -349,52 +348,7 @@
                 f.write(f'** Name: {bc_name} Type: Pressure\n')
                 f.write('*Dload\n')
                 f.write(f'{set_name}, P, {-vstress:.6f}\n')
-=======
-    def write_strain_load():
-        displacement_bc_map = {
-            'x' : ('F1yz', 1, 'disX' ),
-            'y' : ('Fx1z', 2, 'disY' ),
-            'z':  ('Fxy1', 3, 'disZ' ),
-            'xy': ('Fx1z', 1, 'disXY'),
-            'xz': ('F1yz', 3, 'disXZ'),
-            'yz': ('Fxy1', 2, 'disYZ'),
-        }
-        direction = loading_direction.lower()
-        if direction in displacement_bc_map:
-            set_name, dof, bc_name = displacement_bc_map[direction]
-
-            # 'value' is a length-6 list; dof=1→X, 2→Y, 3→Z, 4→XY, 5→XZ, 6→YZ,
-            strain = float(mag)
-
-            displacement = edge_lengths[direction] * (np.exp(strain) - 1)  # Logarithmic strain
-            print(f"Direction: {direction}, Strain: {strain:.6f}, Edge length: {edge_lengths[direction]:.6f} mm, "
-                  f"Displacement: {displacement:.6f} mm")
-            f.write(f'** Name: {bc_name} Type: Displacement/Rotation\n')
-            f.write('*Boundary\n')
-            f.write(f'{set_name}, {dof}, {dof}, {displacement:.6f}\n')
-
-    def write_stress_load():
-        f.write('** LOADS\n')
-        f.write('**\n')
-        load_bc_map = {
-            'x' : ('SURF-1', 1, 'loadX' ),
-            'y' : ('SURF-2', 2, 'loadY' ),
-            'z' : ('SURF-3', 3, 'loadZ' ),
-            'xy': ('SURF-2', 1, 'loadXY'),
-            'xz': ('SURF-1', 3, 'loadXZ'),
-            'yz': ('SURF-3', 2, 'loadYZ'),
-        }
-        direction = loading_direction.lower()
-        if direction in load_bc_map:
-            set_name, dof, bc_name = load_bc_map[direction]
-
-            # 'value' is a length-6 list; dof=1→X, 2→Y, 3→Z, 4→XY, 5→XZ, 6→YZ,
-            vstress = mag
-
-            f.write(f'** Name: {bc_name} Type: Pressure\n')
-            f.write('*Dsload\n')
-            f.write(f'{set_name}, P, {-vstress:.6f}\n')
->>>>>>> 144b1c6a
+
 
     def write_periodic_load():
         if load_type == 'stress':
